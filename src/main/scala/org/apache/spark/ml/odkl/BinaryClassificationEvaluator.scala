package org.apache.spark.ml.odkl

/**
  * ml.odkl is an extension to Spark ML package with intention to
  * 1. Provide a modular structure with shared and tested common code
  * 2. Add ability to create train-only transformation (for better prediction performance)
  * 3. Unify extra information generation by the model fitters
  * 4. Support combined models with option for parallel training.
  *
  * This particular file contains classes supporting evaluation of binary classifiers.
  */

import org.apache.spark.annotation.DeveloperApi
import org.apache.spark.ml.param.{Param, ParamMap}
import org.apache.spark.ml.util.Identifiable
import org.apache.spark.mllib.evaluation.BinaryClassificationMetrics
import org.apache.spark.rdd.RDD
import org.apache.spark.sql.odkl.SparkSqlUtils
import org.apache.spark.sql.types.{DoubleType, StringType, StructType}
import org.apache.spark.sql.{DataFrame, Dataset, Row}

/**
  * Simple evaluator based on the mllib.BinaryClassificationMetrics.
  */
<<<<<<< HEAD
=======

>>>>>>> dcb374b5
class BinaryClassificationEvaluator(override val uid: String) extends Evaluator[BinaryClassificationEvaluator](uid) {

  def this() = this(Identifiable.randomUID("binaryClassificationEvaluator"))

  val fmeasureThresholds: Param[Map[String, Double]] = JacksonParam.mapParam[Double](
    this, "defaultValues", "Default values to assign to columns")

  def setFmeasureThresholds(value: Map[String, Double]): this.type = set(fmeasureThresholds, value)

  def getFmeasureThresholds = $(fmeasureThresholds)

  setDefault(fmeasureThresholds, Map[String, Double]("f1" -> 1.0))

  final val numBins: Param[Int] = new Param[Int](
    this, "numBins", "How many points to add to nested curves (recall/precision or roc)")

  setDefault(numBins, 100)

  override def transform(dataset: Dataset[_]): DataFrame = {

    val predictions: RDD[(Double, Double)] = dataset.select($(predictionCol), $(labelCol)).rdd.map {
      case Row(score: Double, label: Double) => (score, label)
    }

    val metrics = new BinaryClassificationMetrics(predictions, 100)

    val rows = if (metrics.roc().count() > 2) {
      dataset.sqlContext.sparkContext.parallelize(Seq(
        Seq[Any]("auc", metrics.areaUnderROC(), null, null),
        Seq[Any]("au_pr", metrics.areaUnderPR(), null, null)
      ) ++
        $(fmeasureThresholds).map{case (name, threshold) => metrics.fMeasureByThreshold(threshold)
          .map(x => Seq[Any](name, x._2, "threshold", x._1))}.reduce(_ union _)
          .union(metrics.precisionByThreshold().map(x => Seq[Any]("precision", x._2, "threshold", x._1)))
          .union(metrics.recallByThreshold().map(x => Seq[Any]("recall", x._2, "threshold", x._1)))
          .union(metrics.pr().map(x => Seq[Any]("precision", x._2, "recall", x._1)))
          .union(metrics.roc().map(x => Seq[Any]("tp_rate", x._2, "fp_rate", x._1)))
          .collect()
        , 1)
        .map(x => Row.fromSeq(x))
    } else {
      dataset.sqlContext.sparkContext.parallelize(Seq[Row](), 1)
    }

    metrics.unpersist()

    SparkSqlUtils.reflectionLock.synchronized(
      dataset.sqlContext.createDataFrame(
        rows, transformSchema(dataset.schema)))
  }

  override def copy(extra: ParamMap): BinaryClassificationEvaluator = {
    copyValues(new BinaryClassificationEvaluator(), extra)
  }

  @DeveloperApi
  override def transformSchema(schema: StructType): StructType = {
    new StructType()
      .add("metric", StringType, nullable = false)
      .add("value", DoubleType, nullable = false)
      .add("x-metric", StringType, nullable = true)
      .add("x-value", DoubleType, nullable = true)
  }
}<|MERGE_RESOLUTION|>--- conflicted
+++ resolved
@@ -22,10 +22,7 @@
 /**
   * Simple evaluator based on the mllib.BinaryClassificationMetrics.
   */
-<<<<<<< HEAD
-=======
 
->>>>>>> dcb374b5
 class BinaryClassificationEvaluator(override val uid: String) extends Evaluator[BinaryClassificationEvaluator](uid) {
 
   def this() = this(Identifiable.randomUID("binaryClassificationEvaluator"))
