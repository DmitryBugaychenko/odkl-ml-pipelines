package org.apache.spark.ml.odkl

/**
  * ml.odkl is an extension to Spark ML package with intention to
  * 1. Provide a modular structure with shared and tested common code
  * 2. Add ability to create train-only transformation (for better prediction performance)
  * 3. Unify extra information generation by the model fitters
  * 4. Support combined models with option for parallel training.
  *
  * This particular file contains utility used to handle unknown values (NaN's in feature vectors).
  * Replaces unknowns with mean values before proceeding to training.
  */

import org.apache.spark.annotation.DeveloperApi
import org.apache.spark.ml.attribute.AttributeGroup
import org.apache.spark.ml.odkl.NaNToMeanReplacerModel.NaNSafeVectorMean
import org.apache.spark.ml.param.shared.{HasInputCol, HasOutputCol}
import org.apache.spark.ml.param.{Param, ParamMap}
import org.apache.spark.ml.util.{DefaultParamsReadable, DefaultParamsReader, DefaultParamsWritable, Identifiable}
import org.apache.spark.ml.{Estimator, Model}
import org.apache.spark.ml.linalg._
import org.apache.spark.mllib
import org.apache.spark.sql.expressions.{MutableAggregationBuffer, UserDefinedAggregateFunction}
import org.apache.spark.sql.types.{DataType, StructType}
import org.apache.spark.sql.{DataFrame, Dataset, Row, functions}

/**
  * Set of parameters for the replacer
  */
trait NaNToMeanReplacerParams extends HasInputCol with HasOutputCol {

  final val groupByColumn = new Param[String](
    this, "groupByColumn", "Grouping criteria for the evaluation. Means are computed in the scope of the group" +
      " to support better granularity.")

  def setGroupByColumn(column: String): this.type = set(groupByColumn, column)

  def setInputCol(value: String): this.type = set(inputCol, value)

  def setOutputCol(value: String): this.type = set(outputCol, value)
}

/**
  * Estimates mean values ignoring NaN's
  */
class NaNToMeanReplacerEstimator(override val uid: String) extends Estimator[NaNToMeanReplacerModel]
  with NaNToMeanReplacerParams {
  def this() = this(Identifiable.randomUID("nanToMeanReplacerEstimator"))

  override def fit(dataset: Dataset[_]): NaNToMeanReplacerModel = {

    val size = AttributeGroup.fromStructField(dataset.schema($(inputCol))).size
    val mean = new NaNSafeVectorMean(size)

    // TODO: Should we support median to?
    val means = dataset
      .groupBy($(groupByColumn))
      .agg(mean(dataset($(inputCol))))
      .rdd
      .map(r => {
        r.getString(0) -> r.getAs[Vector](1)
      })
      .collect()
      .toMap


    new NaNToMeanReplacerModel()
      .setInputCol($(inputCol))
      .setOutputCol($(outputCol))
      .setGroupByColumn($(groupByColumn))
      .setMeans(means)
      .setParent(this)
  }

  override def copy(extra: ParamMap): Estimator[NaNToMeanReplacerModel] = defaultCopy(extra)

  @DeveloperApi
  override def transformSchema(schema: StructType): StructType = schema
}

/**
  * Model used to replace values with pre-computed defaults before training/predicting.
  */
class NaNToMeanReplacerModel(override val uid: String) extends Model[NaNToMeanReplacerModel]
  with NaNToMeanReplacerParams with DefaultParamsWritable {
  def this() = this(Identifiable.randomUID("nanToMeanReplacer"))

  val defaults = new Param[Map[String, Vector]](
    this, "defaults", "Vector with the default values for replace.") {
    override def jsonEncode(value: Map[String, Vector]): String = {
<<<<<<< HEAD
      val values: Map[String, String] = value.mapValues(v => mllib.linalg.Vectors.fromML(v).toJson)
      SparkJson.objectMapper.writeValueAsString(values)
    }

    override def jsonDecode(json: String): Map[String, Vector] = {
      val raw = SparkJson.objectMapper.readValue[Map[String, String]](json, classOf[Map[String, String]])
      raw.transform((key, value) => mllib.linalg.Vectors.fromJson(value).asML)
=======
      val values: Map[String, String] = value.mapValues(_.toJson)
      JacksonParam.objectMapper.writeValueAsString(values)
    }

    override def jsonDecode(json: String): Map[String, Vector] = {
      val raw = JacksonParam.objectMapper.readValue[Map[String, String]](json, classOf[Map[String, String]])
      raw.transform((key, value) => Vectors.fromJson(value))
>>>>>>> f0d170c8
    }
  }

  def setMeans(value: Map[String, Vector]): this.type = set(defaults, value)

  override def copy(extra: ParamMap): NaNToMeanReplacerModel = defaultCopy(extra)

  override def transform(dataset: Dataset[_]): DataFrame = {
    val localDefaults = $(defaults)

    val replacer = functions.udf[Vector, String, Vector]((group, vector) => {
      val defaults = localDefaults(group)
      val copied = vector.copy

      copied match {
        case dense: DenseVector =>
          val values = dense.values
          for (i <- values.indices) {
            if (values(i).isNaN) {
              values(i) = defaults(i)
            }
          }
          dense
        case sparse: SparseVector =>
          val values = sparse.values
          for (i <- values.indices) {
            if (values(i).isNaN) {
              values(i) = defaults(sparse.indices(i))
            }
          }
          sparse
      }
    })

    dataset.withColumn(
      $(outputCol),
      replacer(dataset($(groupByColumn)), dataset($(inputCol))),
      dataset.schema($(inputCol)).metadata)
  }

  @DeveloperApi
  override def transformSchema(schema: StructType): StructType = schema
}

/**
  * Adds support for reading.
  */
object NaNToMeanReplacerModel extends DefaultParamsReadable[NaNToMeanReplacerModel] {

  /**
    * Supplementary UDAF for NaN-safe mean calculation.
    */
  class NaNSafeVectorMean(val dimension: Int) extends UserDefinedAggregateFunction {
    override def inputSchema: StructType = new StructType().add("vector", new VectorUDT())

    override def deterministic: Boolean = true

    override def bufferSchema: StructType = new StructType().add("sum", new VectorUDT()).add("count", new VectorUDT())

    override def dataType: DataType = new VectorUDT

    override def initialize(buffer: MutableAggregationBuffer): Unit = {
      buffer.update(0, Vectors.zeros(dimension))
      buffer.update(1, Vectors.zeros(dimension))
    }

    override def update(buffer: MutableAggregationBuffer, input: Row): Unit = if (input != null) {
      val sum: DenseVector = buffer.getAs[Vector](0).toDense
      val count: DenseVector = buffer.getAs[Vector](1).toDense
      val vector = input.getAs[Vector](0)

      require(vector.size == sum.size, s"Expected vector of dimension ${sum.size}")
      for (i <- 0 until sum.size) {
        if (!vector(i).isNaN) {
          sum.values(i) += vector(i)
          count.values(i) += 1
        }
      }

      buffer.update(0, sum)
      buffer.update(1, count)
    }

    override def merge(buffer1: MutableAggregationBuffer, buffer2: Row): Unit = {
      val sum: DenseVector = buffer1.getAs[Vector](0).toDense
      buffer2.getAs[Vector](0).foreachActive((i, v) => {
        sum.values(i) += v
      })

      val count: DenseVector = buffer1.getAs[Vector](1).toDense
      buffer2.getAs[Vector](1).foreachActive((i, v) => {
        count.values(i) += v
      })

      buffer1.update(0, sum)
      buffer1.update(1, count)
    }

    override def evaluate(buffer: Row): Any = {
      val sum: DenseVector = buffer.getAs[Vector](0).toDense
      val count: DenseVector = buffer.getAs[Vector](1).toDense

      count.foreachActive((i, v) => if (v != 0) sum.values(i) /= v)

      sum
    }
  }

}<|MERGE_RESOLUTION|>--- conflicted
+++ resolved
@@ -88,23 +88,13 @@
   val defaults = new Param[Map[String, Vector]](
     this, "defaults", "Vector with the default values for replace.") {
     override def jsonEncode(value: Map[String, Vector]): String = {
-<<<<<<< HEAD
       val values: Map[String, String] = value.mapValues(v => mllib.linalg.Vectors.fromML(v).toJson)
-      SparkJson.objectMapper.writeValueAsString(values)
-    }
-
-    override def jsonDecode(json: String): Map[String, Vector] = {
-      val raw = SparkJson.objectMapper.readValue[Map[String, String]](json, classOf[Map[String, String]])
-      raw.transform((key, value) => mllib.linalg.Vectors.fromJson(value).asML)
-=======
-      val values: Map[String, String] = value.mapValues(_.toJson)
       JacksonParam.objectMapper.writeValueAsString(values)
     }
 
     override def jsonDecode(json: String): Map[String, Vector] = {
       val raw = JacksonParam.objectMapper.readValue[Map[String, String]](json, classOf[Map[String, String]])
-      raw.transform((key, value) => Vectors.fromJson(value))
->>>>>>> f0d170c8
+      raw.transform((key, value) => mllib.linalg.Vectors.fromJson(value).asML)
     }
   }
 
