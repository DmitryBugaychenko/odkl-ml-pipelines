import sbt.Developer

name := "ok-ml-pipelines"

// Have to fix Guava in order to avoid conflict on Stopwatch in FileInputFormat (of haddop 2.6.5)
libraryDependencies += "com.google.guava" % "guava" % "16.0.1" withSources()

libraryDependencies ++= {
  val sparkVer = "2.2.1"
  Seq(
    "org.apache.spark"     %% "spark-core"              % sparkVer withSources() exclude("com.google.guava", "guava"),
    "org.apache.spark"     %% "spark-mllib"             % sparkVer withSources() exclude("com.google.guava", "guava"),
    "org.apache.spark"     %% "spark-sql"               % sparkVer withSources() exclude("com.google.guava", "guava"),
    "org.apache.spark"     %% "spark-streaming"         % sparkVer withSources() exclude("com.google.guava", "guava"),

    "com.esotericsoftware" % "kryo" % "4.0.1"
  )
}

libraryDependencies ++= Seq(
  "org.scalatest" %% "scalatest" % "3.0.4" % Test,
  "org.mockito" % "mockito-core" % "2.13.0" % Test
)

libraryDependencies ++= {
  val luceneVersion = "5.4.1"
  Seq(
    "org.apache.lucene"    % "lucene-core"             % luceneVersion,
    "org.apache.lucene"    % "lucene-analyzers-common" % luceneVersion,

    "com.optimaize.languagedetector" % "language-detector"  % "0.6" exclude("com.google.guava", "guava"),
    "com.tdunning" % "t-digest" % "3.2"
  )
}

organization := "ru.odnoklassniki"

<<<<<<< HEAD
version := "0.1-spark2.2-SNAPSHOT"
=======
version := "0.2-spark1.6-SNAPSHOT"
>>>>>>> c9e8c869

scalaVersion := "2.11.11"

crossScalaVersions := Seq("2.10.7", "2.11.11")

licenses := Seq("Apache 2.0" -> url("https://www.apache.org/licenses/LICENSE-2.0"))

homepage := Some(url("https://github.com/odnoklassniki/ok-ml-pipelines"))

scmInfo := Some(
  ScmInfo(
    url("https://github.com/odnoklassniki/ok-ml-pipelines"),
    "scm:git@github.com:odnoklassniki/ok-ml-pipelines.git"
  )
)

developers := List(
  Developer(
    id    = "DmitryBugaychenko",
    name  = "Dmitry Bugaychenko",
    email = "dmitry.bugaychenko@corp.mail.ru",
    url   = url("https://www.linkedin.com/comm/in/dmitrybugaychenko")
  ),
  Developer(
    id    = "EugenyMalyutin",
    name  = "Eugeny Malyutin",
    email = "eugeny.malyutin@corp.mail.ru",
    url   = url("https://github.com/WarlockTheGrait")
  )
)

publishMavenStyle := true

pomIncludeRepository := { _ => false }

publishTo := {
  val nexus = "https://oss.sonatype.org/"
  if (isSnapshot.value)
    Some("snapshots" at nexus + "content/repositories/snapshots")
  else
    Some("releases"  at nexus + "service/local/staging/deploy/maven2")
}

credentials += Credentials(Path.userHome / ".sonatype" / "credentials.ini")

useGpg := true <|MERGE_RESOLUTION|>--- conflicted
+++ resolved
@@ -35,11 +35,7 @@
 
 organization := "ru.odnoklassniki"
 
-<<<<<<< HEAD
-version := "0.1-spark2.2-SNAPSHOT"
-=======
-version := "0.2-spark1.6-SNAPSHOT"
->>>>>>> c9e8c869
+version := "0.2-spark2.2-SNAPSHOT"
 
 scalaVersion := "2.11.11"
 
